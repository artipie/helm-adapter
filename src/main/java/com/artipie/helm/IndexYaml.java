--- conflicted
+++ resolved
@@ -135,14 +135,10 @@
      * @param tgz The archive.
      * @throws NoSuchAlgorithmException If fails.
      */
-<<<<<<< HEAD
+    @SuppressWarnings("unchecked")
     private static void update(final Map<String, Object> index, final TgzArchive tgz)
         throws NoSuchAlgorithmException {
         final ChartYaml chart = tgz.chartYaml();
-=======
-    @SuppressWarnings("unchecked")
-    private static void update(final Map<String, Object> index, final ChartYaml chart) {
->>>>>>> 1aa23750
         final String version = "version";
         final Map<String, Object> entries = (Map<String, Object>) index.get("entries");
         final ArrayList<Map<String, Object>> versions = (ArrayList<Map<String, Object>>)
@@ -152,15 +148,9 @@
             newver.put("created", ZonedDateTime.now().format(IndexYaml.TIME_FORMATTER));
             newver.put("digest", tgz.digest());
             newver.putAll(chart.fields());
-<<<<<<< HEAD
-=======
-            // @todo #32:30min Digest field
-            //  One of the fields Index.yaml require is "digest" field. This field should also be
-            //  generated.
             // @todo #32:30min Create a unit test for digest field
             //  One of the fields Index.yaml require is "digest" field. The test should make verify
             //  that field has been generated correctly.
->>>>>>> 1aa23750
             // @todo #32:30min Urls field
             //  One of the fields Index.yaml require is "urls" field. This field should also be
             //  generated.
