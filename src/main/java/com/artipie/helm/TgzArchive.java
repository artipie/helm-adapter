--- conflicted
+++ resolved
@@ -74,18 +74,10 @@
             );
             TarArchiveEntry entry;
             while ((entry = taris.getNextTarEntry()) != null) {
-<<<<<<< HEAD
-                if (!entry.getName().endsWith("Chart.yaml")) {
-                    continue;
-                }
-                final Map<String, Object> load = new Yaml().load(taris);
-                return String.format("%s-%s.tgz", load.get("name"), load.get("version"));
-=======
                 if (entry.getName().endsWith("Chart.yaml")) {
                     final Map<String, Object> load = new Yaml().load(taris);
                     return String.format("%s-%s.tgz", load.get("name"), load.get("version"));
                 }
->>>>>>> 162be14e
             }
             throw new IllegalStateException("Chart.yaml wasn't found file");
         } catch (final IOException exc) {
